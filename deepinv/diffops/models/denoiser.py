import copy
import torch
import torch.nn as nn
<<<<<<< HEAD
import numpy as np

class Denoiser(nn.Module):
    def __init__(self, denoiser_name, device, n_channels=3, pretrain=False, ckpt_path=None, train=False):
        '''
        Image Denoiser parent class
        :param denoiser_name: str, name of the denoiser
        :param device: torch.device
        :param n_channels: int, number of channels of the input image
        :param pretrain: bool, whether to load pretrained weights
        :param ckpt_path: str, path to the pretrained weights
        :param train: bool, whether to train the denoiser or not
        '''
        super(Denoiser, self).__init__()
        self.device = device
        self.denoiser_name = denoiser_name
        
        if 'drunet' in self.denoiser_name:
            from deepinv.diffops.models.drunet import DRUNet
            if 'tiny' in self.denoiser_name:
                self.model = DRUNet(in_channels=n_channels+1, out_channels=n_channels, nb = 2, nc=[16, 32, 64, 64])
            else :
                self.model = DRUNet(in_channels=n_channels+1, out_channels=n_channels, nb = 4, nc=[64, 128, 256, 512])
            deep = True
        elif 'GSDRUNet' in self.denoiser_name:
            from deepinv.diffops.models.GSPnP import GSDRUNet
            self.model = GSDRUNet(in_channels=n_channels+1, out_channels=n_channels, nb = 2, nc=[64, 128, 256, 512], act_mode='E')
        elif self.denoiser_name == 'TGV':
            from deepinv.diffops.models.tgv import TGV
            self.model = TGV(n_it_max=100, verbose=False)
            deep = False
        elif self.denoiser_name == 'BM3D':
            import bm3d
            from utils import tensor2array, array2tensor
            self.model = lambda x,sigma : torch.cat([array2tensor(bm3d.bm3d(tensor2array(xi), sigma)) for xi in x])
            deep = False
        else: 
            raise Exception("The denoiser chosen doesn't exist")

        if isinstance(self.model, nn.Module):
            if pretrain and ckpt_path is not None:
                self.model.load_state_dict(torch.load(ckpt_path), strict=False)
            if not train:
                self.model.eval()
                for _, v in self.model.named_parameters():
                    v.requires_grad = False
            self.model = self.model.to(device)
=======

import numpy as np


models = {}

# TAKEN FROM https://github.com/jaewon-lee-b/lte/blob/main/models/models.py
def register(name):
    def decorator(cls):
        models[name] = cls
        return cls
    return decorator


def make(model_spec, args=None, train=False):
    if args is not None:
        model_args = copy.deepcopy(model_spec['args'])
        model_args.update(args)
    else:
        model_args = model_spec['args']
    model = models[model_spec['name']](**model_args)
    if not train:
        model.eval()
        for _, v in model.named_parameters():
            v.requires_grad = False
    return model

class Denoiser(nn.Module):
    def __init__(self, model_spec=None):
        '''
        TODO: write description
        '''
        super(Denoiser, self).__init__()
        self.model = make(model_spec)
>>>>>>> 7f9ab2be
        
    def forward(self, x, sigma):
        return self.model(x, sigma)<|MERGE_RESOLUTION|>--- conflicted
+++ resolved
@@ -1,55 +1,6 @@
 import copy
 import torch
 import torch.nn as nn
-<<<<<<< HEAD
-import numpy as np
-
-class Denoiser(nn.Module):
-    def __init__(self, denoiser_name, device, n_channels=3, pretrain=False, ckpt_path=None, train=False):
-        '''
-        Image Denoiser parent class
-        :param denoiser_name: str, name of the denoiser
-        :param device: torch.device
-        :param n_channels: int, number of channels of the input image
-        :param pretrain: bool, whether to load pretrained weights
-        :param ckpt_path: str, path to the pretrained weights
-        :param train: bool, whether to train the denoiser or not
-        '''
-        super(Denoiser, self).__init__()
-        self.device = device
-        self.denoiser_name = denoiser_name
-        
-        if 'drunet' in self.denoiser_name:
-            from deepinv.diffops.models.drunet import DRUNet
-            if 'tiny' in self.denoiser_name:
-                self.model = DRUNet(in_channels=n_channels+1, out_channels=n_channels, nb = 2, nc=[16, 32, 64, 64])
-            else :
-                self.model = DRUNet(in_channels=n_channels+1, out_channels=n_channels, nb = 4, nc=[64, 128, 256, 512])
-            deep = True
-        elif 'GSDRUNet' in self.denoiser_name:
-            from deepinv.diffops.models.GSPnP import GSDRUNet
-            self.model = GSDRUNet(in_channels=n_channels+1, out_channels=n_channels, nb = 2, nc=[64, 128, 256, 512], act_mode='E')
-        elif self.denoiser_name == 'TGV':
-            from deepinv.diffops.models.tgv import TGV
-            self.model = TGV(n_it_max=100, verbose=False)
-            deep = False
-        elif self.denoiser_name == 'BM3D':
-            import bm3d
-            from utils import tensor2array, array2tensor
-            self.model = lambda x,sigma : torch.cat([array2tensor(bm3d.bm3d(tensor2array(xi), sigma)) for xi in x])
-            deep = False
-        else: 
-            raise Exception("The denoiser chosen doesn't exist")
-
-        if isinstance(self.model, nn.Module):
-            if pretrain and ckpt_path is not None:
-                self.model.load_state_dict(torch.load(ckpt_path), strict=False)
-            if not train:
-                self.model.eval()
-                for _, v in self.model.named_parameters():
-                    v.requires_grad = False
-            self.model = self.model.to(device)
-=======
 
 import numpy as np
 
@@ -84,7 +35,6 @@
         '''
         super(Denoiser, self).__init__()
         self.model = make(model_spec)
->>>>>>> 7f9ab2be
         
     def forward(self, x, sigma):
         return self.model(x, sigma)