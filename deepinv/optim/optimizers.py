import torch
import torch.nn as nn
from deepinv.optim.fixed_point import FixedPoint, AndersonAcceleration
from deepinv.optim.utils import str_to_class
from deepinv.optim.data_fidelity import L2
from collections.abc import Iterable
from deepinv.utils import cal_psnr
from deepinv.optim.utils import gradient_descent


class BaseOptim(nn.Module):
    r"""
    Class for optimization algorithms iterating the fixed-point iterator.

    Module solving the problem

    .. math::
        \begin{equation}
        \underset{x}{\arg\min} \quad \datafid{\forw{x}}{y} + \reg{x}
        \end{equation}


    where the first term :math:`f:\yset\times\yset \mapsto \mathbb{R}_{+}` enforces data-fidelity
    (:math:`y \approx A(x)`), the second term :math:`g:\xset\mapsto \mathbb{R}_{+}` acts as a regularization, and
    :math:`A:\xset\mapsto \yset` is the forward operator (see :meth:`deepinv.physics.Physics`).

    Optimization algorithms for minimising the problem above can be written as fixed point algorithms,
    i.e. for :math:`k=1,2,...`

    .. math::
        \qquad (x_{k+1}, u_{k+1}) = \operatorname{FixedPoint}(x_k, u_k, f, g, A, y, ...)


    where :math:`x_k` is a primal variable converging to the solution of the minimisation problem, and
    :math:`u_k` is a dual variable.


    ::

            # Generate the data
            x = torch.ones(1, 1, 1, 3)
            A = torch.Tensor([[2, 0, 0], [0, -0.5, 0], [0, 0, 1]])
            A_forward = lambda v: A @ v
            A_adjoint = lambda v: A.transpose(0, 1) @ v

            # Define the physics model associated to this operator and the data
            physics = dinv.physics.LinearPhysics(A=A_forward, A_adjoint=A_adjoint)
            y = physics.A(x)

            # Select the data fidelity term
            data_fidelity = L2()

            # Specify the prior and the algorithm parameters
            model_spec = {"name": "waveletprior", "args": {"wv": "db8", "level": 3, "device": device}}
            prior = {"prox_g": Denoiser(model_spec)}
            params_algo = {"stepsize": 0.1, "g_param": 1.0}

            # Choose the iterator associated to a specific algorithm
            iterator = PGDIteration(data_fidelity=data_fidelity)

            # Iterate the iterator
            max_iter = 50
            for it in range(max_iter):
                X = iterator(X, params)

            # Return the solution
            sol = X["est"]
            cost = X["cost"]




    :param deepinv.optim.iterator iterator: Fixed-point iterator of the class of the algorithm of interest.
    :param dict params_algo: dictionary containing all the relevant parameters for running the algorithm,
                             e.g. the stepsize, regularisation parameters, denoising power...
    :param dict prior: dictionary containing the regularisation prior under the form of a denoiser, proximity operator,
                       gradient, or simply an auto-differentiable function.
    :param int max_iter: maximum number of iterations of the optimization algorithm. Default: 50.
    :param str crit_conv: convergence criterion to be used for claiming convergence, either `"residual"` (residual
                          of the iterate norm) or `"cost"` (on the cost function). Default: `"residual"`
    :param float thres_conv: value of the threshold for claiming convergence. Default: `1e-05`.
    :param bool early_stop: whether to stop the algorithm once the convergence criterion is reached. Default: `True`.
    :param function F_fn: cost function to be minimised by the optimization algorithm. Default: `None`.
    :param bool anderson_acceleration: whether to use anderson acceleration or not. Default: `False`.
    :param float anderson_beta: :math:`\beta` parameter in the anderson accleration. Default: `1.0`.
    :param int anderson_history_size: size of the history in anderson acceleration. Default: `5`.
    :param bool verbose: whether to print relevant information of the algorithm during its run,
                         such as convergence criterion at each iterate. Default: `False`.
    :param bool return_dual: whether to return the dual variable or not at the end of the algorithm. Default: `False`.
    :param bool backtracking: whether to apply a backtracking for stepsize selection. Default: `False`.
    :param float gamma_backtracking: :math:`\gamma` parameter in the backtracking selection. Default: `0.1`.
    :param float eta_backtracking: :math:`\eta` parameter in the backtracking selection. Default: `0.9`.
    """

    def __init__(
        self,
        iterator,
        params_algo={"lambda": 1.0, "stepsize": 1.0},
        prior={},
        max_iter=50,
        crit_conv="residual",
        thres_conv=1e-5,
        early_stop=False,
        F_fn=None,
        anderson_acceleration=False,
        anderson_beta=1.0,
        anderson_history_size=5,
        verbose=False,
        return_dual=False,
        backtracking=False,
        gamma_backtracking=0.1,
        eta_backtracking=0.9,
        return_metrics=False,
        custom_metrics=None,
        stepsize_prox_inter=1.0,
        max_iter_prox_inter=50,
        tol_prox_inter=1e-3,
        custom_init=None,
    ):
        super(BaseOptim, self).__init__()

        self.early_stop = early_stop
        self.crit_conv = crit_conv
        self.verbose = verbose
        self.max_iter = max_iter
        self.anderson_acceleration = anderson_acceleration
        self.F_fn = F_fn
        self.return_dual = return_dual
        self.params_algo = params_algo
        self.prior = prior
        self.backtracking = backtracking
        self.gamma_backtracking = gamma_backtracking
        self.eta_backtracking = eta_backtracking
        self.return_metrics = return_metrics
        self.has_converged = False
        self.thres_conv = thres_conv
        self.custom_metrics = custom_metrics
        self.custom_init = custom_init

        for key, value in zip(self.params_algo.keys(), self.params_algo.values()):
            if not isinstance(value, Iterable):
                self.params_algo[key] = [value]

        for key, value in zip(self.prior.keys(), self.prior.values()):
            if not isinstance(value, Iterable):
                self.prior[key] = [value]

        # handle priors without explicit prox or grad
        if (
            iterator.requires_prox_g and "prox_g" not in self.prior.keys()
        ) or iterator.requires_grad_g:
            # we need at least the grad
            if "grad_g" not in self.prior.keys():
                if "g" in self.prior.keys():
                    self.prior["grad_g"] = []
                    for g in self.prior["g"]:
                        assert isinstance(
                            g, nn.Module
                        ), "The given prior must be an instance of nn.Module"

                        def grad_g(x, *args):
                            torch.set_grad_enabled(True)
                            x = x.requires_grad_()
                            return torch.autograd.grad(
                                g(x, *args), x, create_graph=True, only_inputs=True
                            )[0]

                        self.prior["grad_g"].append(grad_g)
            if iterator.requires_prox_g and "prox_g" not in self.prior.keys():
                self.prior["prox_g"] = []
                for grad_g in self.prior["grad_g"]:

                    def prox_g(x, *args):
                        grad = lambda y: grad_g(y, *args) + (1 / 2) * (y - x)
                        return gradient_descent(
                            grad,
                            x,
                            stepsize_prox_inter,
                            max_iter=max_iter_prox_inter,
                            tol=tol_prox_inter,
                        )

                    self.prior["prox_g"].append(prox_g)

        if self.anderson_acceleration:
            self.anderson_beta = anderson_beta
            self.anderson_history_size = anderson_history_size
            self.fixed_point = AndersonAcceleration(
                iterator,
                update_params_fn_pre=self.update_params_fn_pre,
                update_prior_fn=self.update_prior_fn,
                max_iter=self.max_iter,
                history_size=anderson_history_size,
                beta=anderson_beta,
                early_stop=early_stop,
                check_conv_fn=self.check_conv_fn,
                init_metrics=self.init_metrics,
                update_metrics=self.update_metrics,
            )
        else:
            self.fixed_point = FixedPoint(
                iterator,
                update_params_fn_pre=self.update_params_fn_pre,
                update_prior_fn=self.update_prior_fn,
                max_iter=max_iter,
                early_stop=early_stop,
                check_conv_fn=self.check_conv_fn,
                init_metrics_fn=self.init_metrics_fn,
                update_metrics_fn=self.update_metrics_fn,
            )

    def update_params_fn_pre(self, it, X, X_prev):
        r"""
        Selects the parameters of the fixed-point algorithm before each iteration, with potential re-computation in the
        case of backtracking.

        :param int it: iteration number.
        :param dict X: current iterate.
        :param dict X_prev: previous iterate.
        :return: a dictionary containing the parameters of iteration `it`.
        """
        if self.backtracking and X_prev is not None:
            x_prev, x = X_prev["est"][0], X["est"][0]
            F_prev, F = X_prev["cost"], X["cost"]
            diff_F, diff_x = F_prev - F, (torch.norm(x - x_prev, p=2) ** 2).item()
            stepsize = self.params_algo["stepsize"][0]
            if diff_F < (self.gamma_backtracking / stepsize) * diff_x:
                self.params_algo["stepsize"] = [self.eta_backtracking * stepsize]
        cur_params = self.get_params_it(it)
        return cur_params

    def get_params_it(self, it):
        r"""
        Selects the appropriate algorithm parameters if the parameters depend on the iteration number.

        :param int it: iteration number.
        :return: a dictionary containing the parameters of iteration `it`.
        """
        cur_params_dict = {
            key: value[it] if len(value) > 1 else value[0]
            for key, value in zip(self.params_algo.keys(), self.params_algo.values())
        }
        return cur_params_dict

    def update_prior_fn(self, it):
        r"""
        Selects the appropriate prior if the prior varies with the iteration number.

        :param int it: iteration number.
        :return: a dictionary containing the prior of iteration `it`.
        """
        prior_cur = {
            key: value[it] if len(value) > 1 else value[0]
            for key, value in zip(self.prior.keys(), self.prior.values())
        }
        return prior_cur

<<<<<<< HEAD
    def get_init(self, cur_params, y, physics):
        r"""
        Initialises the parameters of the algorithm.

        By default, the first (primal, dual) iterate of the algorithm is chosen as :math:`(A^*(y), y)`.

        :param dict cur_params: dictionary containing the parameters related to the optimisation problem.
        :param torch.Tensor y: measurement vector.
        :param deepinv.physics: physics of the problem.
        :return: a dictionary containing: `"est"`, the primal-dual initialised variables; `"cost"`: the initial cost function.
        """
        x_init = physics.A_adjoint(y)
=======
    def get_init(self, prior, cur_params, y, physics):
        r""" """
        if self.custom_init:
            x_init = self.custom_init(y)
        else:
            x_init = physics.A_adjoint(y)
>>>>>>> 385278b0
        init_X = {
            "est": (x_init, x_init),
            "cost": self.F_fn(x_init, prior, cur_params, y, physics)
            if self.F_fn
            else None,
        }
        return init_X

    def get_primal_variable(self, X):
        r"""
        Returns the primal variable.

        :param dict X: dictionary containing the primal and dual iterates.
        :return: the primal variable.
        """
        return X["est"][0]

    def get_dual_variable(self, X):
        r"""
        Returns the dual variable.

        :param dict X: dictionary containing the primal and dual iterates.
        :return torch.Tensor X["est"][1]: the dual variable.
        """
        return X["est"][1]

<<<<<<< HEAD
    def forward(self, y, physics):
        r"""
        Runs the fixed-point iteration algorithm for solving :ref:`(1) <optim>`.

        :param torch.Tensor y: measurement vector.
        :param deepinv.physics physics: physics of the problem for the acquisition of `y`.
        """
=======
    def init_metrics_fn(self, X_init, x_gt=None):
        if self.return_metrics:
            if not self.return_dual:
                psnr = [cal_psnr(self.get_primal_variable(X_init), x_gt)]
            else:
                psnr = []
            init = {"cost": [], "residual": [], "psnr": psnr}
            if self.custom_metrics is not None:
                for custom_metric_name in self.custom_metrics.keys():
                    init[custom_metric_name] = []
            return init

    def update_metrics_fn(self, metrics, X_prev, X, x_gt=None):
        if metrics is not None:
            x_prev = (
                self.get_primal_variable(X_prev)
                if not self.return_dual
                else self.get_dual_variable(X_prev)
            )
            x = (
                self.get_primal_variable(X)
                if not self.return_dual
                else self.get_dual_variable(X)
            )
            residual = (x_prev - x).norm() / (x.norm() + 1e-06)
            metrics["residual"].append(residual.detach().cpu().item())
            if x_gt is not None:
                psnr = cal_psnr(x, x_gt)
                metrics["psnr"].append(psnr)
            if self.F_fn is not None:
                cost = X["cost"]
                metrics["cost"].append(cost.detach().cpu().item())
            if self.custom_metrics is not None:
                for custom_metric_name, custom_metric_fn in zip(
                    self.custom_metrics.keys(), self.custom_metrics.values()
                ):
                    metrics[custom_metric_name].append(
                        custom_metric_fn(metrics[custom_metric_name], X_prev, X)
                    )
        return metrics

    def check_conv_fn(self, it, X_prev, X):
        if self.crit_conv == "residual":
            x_prev = (
                self.get_primal_variable(X_prev)
                if not self.return_dual
                else self.get_dual_variable(X_prev)
            )
            x = (
                self.get_primal_variable(X)
                if not self.return_dual
                else self.get_dual_variable(X)
            )
            crit_cur = (x_prev - x).norm() / (x.norm() + 1e-06)
        elif self.crit_conv == "cost":
            F_prev = X_prev["cost"]
            F = X["cost"]
            crit_cur = (F_prev - F).norm() / (F.norm() + 1e-06)
        else:
            raise ValueError("convergence criteria not implemented")
        if crit_cur < self.thres_conv:
            self.has_converged = True
            if self.verbose:
                print(
                    f"Iteration {it}, current converge crit. = {crit_cur:.2E}, objective = {self.thres_conv:.2E} \r"
                )
            return True
        else:
            return False

    def forward(self, y, physics, x_gt=None):
>>>>>>> 385278b0
        init_params = self.get_params_it(0)
        init_pior = self.update_prior_fn(0)
        x = self.get_init(init_pior, init_params, y, physics)
        x, metrics = self.fixed_point(x, y, physics, x_gt=x_gt)
        x = (
            self.get_primal_variable(x)
            if not self.return_dual
            else self.get_dual_variable(x)
        )
        if self.return_metrics:
            return x, metrics
        else:
            return x


def optimbuilder(
    algo_name,
    data_fidelity=L2(),
    F_fn=None,
    g_first=False,
    beta=1.0,
    bregman_potential="L2",
    prior={},
    **kwargs,
):
<<<<<<< HEAD
    r"""
    Function building the appropriate Optimizer.

    :param str algo_name: name of the algorithm to be used. Should be either `"PGD"`, `"ADMM"`, `"HQS"`, `"PD"` or `"DRS"`.
    :param dict params_algo: dictionary containing the algorithm's relevant parameter.
    :param deepinv.optim.data_fidelity data_fidelity: data fidelity term in the optimisation problem.
    :param F_fn: cost function. default: None.
    :param dict prior: dictionary containing the regularisation prior under the form of a denoiser, proximity operator,
                       gradient, or simply an auto-differentiable function.
    :param bool g_first: whether to perform the step on :math:`g` before that on :math:`f` before or not. default: False
    :param float beta: relaxation parameter in the fixed point algorithm. Default: `1.0`.
    :param bool backtracking: whether to apply a backtracking for stepsize selection. Default: `False`.
    :param float gamma_backtracking: :math:`\gamma` parameter in the backtracking selection. Default: `0.1`.
    :param float eta_backtracking: :math:`\eta` parameter in the backtracking selection. Default: `0.9`.
    :param str bregman_potential: default: `"L2"`
    """
=======
    # If no custom objective function F_fn is given but g is explicitly given, we have an explicit objective function.
    if F_fn is None and "g" in prior.keys():
        F_fn = lambda x, prior, cur_params, y, physics: cur_params[
            "lambda"
        ] * data_fidelity.f(physics.A(x), y) + prior["g"](x, cur_params["g_param"])

>>>>>>> 385278b0
    iterator_fn = str_to_class(algo_name + "Iteration")
    iterator = iterator_fn(
        data_fidelity=data_fidelity,
        g_first=g_first,
        beta=beta,
        F_fn=F_fn,
        bregman_potential=bregman_potential,
    )
    optimizer = BaseOptim(iterator, F_fn=F_fn, prior=prior, **kwargs)
    return optimizer<|MERGE_RESOLUTION|>--- conflicted
+++ resolved
@@ -73,8 +73,8 @@
     :param deepinv.optim.iterator iterator: Fixed-point iterator of the class of the algorithm of interest.
     :param dict params_algo: dictionary containing all the relevant parameters for running the algorithm,
                              e.g. the stepsize, regularisation parameters, denoising power...
-    :param dict prior: dictionary containing the regularisation prior under the form of a denoiser, proximity operator,
-                       gradient, or simply an auto-differentiable function.
+    :param dict prior: dictionary containing the regularization prior under the form of a denoiser, proximity operator,
+                       gradient, or simply an auto-differentiable function. Default: {}
     :param int max_iter: maximum number of iterations of the optimization algorithm. Default: 50.
     :param str crit_conv: convergence criterion to be used for claiming convergence, either `"residual"` (residual
                           of the iterate norm) or `"cost"` (on the cost function). Default: `"residual"`
@@ -255,8 +255,7 @@
         }
         return prior_cur
 
-<<<<<<< HEAD
-    def get_init(self, cur_params, y, physics):
+    def get_init(self, prior, cur_params, y, physics):
         r"""
         Initialises the parameters of the algorithm.
 
@@ -267,20 +266,14 @@
         :param deepinv.physics: physics of the problem.
         :return: a dictionary containing: `"est"`, the primal-dual initialised variables; `"cost"`: the initial cost function.
         """
-        x_init = physics.A_adjoint(y)
-=======
-    def get_init(self, prior, cur_params, y, physics):
-        r""" """
         if self.custom_init:
             x_init = self.custom_init(y)
         else:
             x_init = physics.A_adjoint(y)
->>>>>>> 385278b0
+        cost_init = self.F_fn(x_init, prior, cur_params, y, physics) if self.F_fn else None
         init_X = {
             "est": (x_init, x_init),
-            "cost": self.F_fn(x_init, prior, cur_params, y, physics)
-            if self.F_fn
-            else None,
+            "cost": cost_init,
         }
         return init_X
 
@@ -302,15 +295,6 @@
         """
         return X["est"][1]
 
-<<<<<<< HEAD
-    def forward(self, y, physics):
-        r"""
-        Runs the fixed-point iteration algorithm for solving :ref:`(1) <optim>`.
-
-        :param torch.Tensor y: measurement vector.
-        :param deepinv.physics physics: physics of the problem for the acquisition of `y`.
-        """
-=======
     def init_metrics_fn(self, X_init, x_gt=None):
         if self.return_metrics:
             if not self.return_dual:
@@ -382,7 +366,12 @@
             return False
 
     def forward(self, y, physics, x_gt=None):
->>>>>>> 385278b0
+        r"""
+        Runs the fixed-point iteration algorithm for solving :ref:`(1) <optim>`.
+
+        :param torch.Tensor y: measurement vector.
+        :param deepinv.physics physics: physics of the problem for the acquisition of `y`.
+        """
         init_params = self.get_params_it(0)
         init_pior = self.update_prior_fn(0)
         x = self.get_init(init_pior, init_params, y, physics)
@@ -408,7 +397,6 @@
     prior={},
     **kwargs,
 ):
-<<<<<<< HEAD
     r"""
     Function building the appropriate Optimizer.
 
@@ -425,14 +413,11 @@
     :param float eta_backtracking: :math:`\eta` parameter in the backtracking selection. Default: `0.9`.
     :param str bregman_potential: default: `"L2"`
     """
-=======
+
     # If no custom objective function F_fn is given but g is explicitly given, we have an explicit objective function.
     if F_fn is None and "g" in prior.keys():
-        F_fn = lambda x, prior, cur_params, y, physics: cur_params[
-            "lambda"
-        ] * data_fidelity.f(physics.A(x), y) + prior["g"](x, cur_params["g_param"])
-
->>>>>>> 385278b0
+        F_fn = lambda x, prior, cur_params, y, physics: cur_params["lambda"] * data_fidelity.f(physics.A(x), y) + prior["g"](x, cur_params["g_param"])
+
     iterator_fn = str_to_class(algo_name + "Iteration")
     iterator = iterator_fn(
         data_fidelity=data_fidelity,
