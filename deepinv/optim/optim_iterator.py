--- conflicted
+++ resolved
@@ -1,7 +1,6 @@
 import torch
 import torch.nn as nn
 from deepinv.optim.utils import gradient_descent
-from deepinv.diffops.models.pd_modules import PrimalBlock, DualBlock
 
 class OptimIterator(nn.Module):
     '''
@@ -19,8 +18,8 @@
     '''
 
     def __init__(self, data_fidelity='L2', lamb=1., device='cpu', g = None, prox_g = None,
-                 grad_g = None, g_first = False, stepsize=1.,  stepsize_inter = 1., max_iter_inter=50,
-                 tol_inter=1e-3, update_stepsize=None, trainable=False) :
+                 grad_g = None, g_first = False, stepsize=1., stepsize_inter = 1., max_iter_inter=50, 
+                 tol_inter=1e-3, update_stepsize=None) :
         super().__init__()
 
         self.data_fidelity = data_fidelity
@@ -42,12 +41,7 @@
                     return gradient_descent(grad, x, stepsize_inter, max_iter=max_iter_inter, tol=tol_inter)
             else:
                 raise ValueError('Either g is a nn.Module or prox_g and grad_g are provided.')
-<<<<<<< HEAD
         
-=======
-
-
->>>>>>> f53e07ad
         def forward(self, x, it, y, physics):
             pass
 
@@ -159,73 +153,6 @@
         pd_variable = (x_, u)
 
         return pd_variable
-
-
-
-
-# class PD(OptimIterator):
-#
-#     def __init__(self, data_fidelity, update_stepsize=None, stepsize_2=1., primal_prox_custom=None,
-#                  dual_prox_custom=None, **kwargs):
-#         '''
-#         In this case the algorithm works on the product space HxH^* so input/output variable is a concatenation of
-#         primal and dual variables.
-#
-#         TODO:
-#         - check that there is no conflict with the data_fidelity.prox
-#         - check that there is freedom in how to apply replacement of prox operators (see J. Adler works)
-#         '''
-#         trainable = True if (primal_prox_custom is not None or dual_prox_custom is not None) else False
-#         super(PD, self).__init__(trainable=trainable, **kwargs)
-#
-#         self.stepsize_2 = lambda it : update_stepsize(it) if update_stepsize else stepsize_2
-#
-#         # if primal_prox_custom is not None:
-#         #     self.primal_prox = primal_prox_custom
-#         #
-#         # if primal_prox_custom is not None:
-#         #     self.dual_prox_custom = dual_prox_custom
-#
-#         self.data_fidelity = data_fidelity
-#
-#         if primal_prox_custom is None:
-#             def primal_prox(x, Atu, it):
-#                 return self.prox_g(x - self.stepsize_2(it) * Atu, it)
-#
-#             def dual_prox(Ax_cur, u, y, it):
-#                 v = u + self.stepsize(it) / 2. * Ax_cur
-#                 return v - self.stepsize(it) / 2. * self.data_fidelity.prox_norm(v / (self.stepsize(it) / 2.), y,
-#                                                                                  self.lamb)
-#
-#             self.primal_prox = primal_prox
-#             self.dual_prox = dual_prox
-#
-#         else:
-#             self.primal_prox = primal_prox_custom
-#             self.dual_prox = dual_prox_custom
-#
-#     # def primal_prox(self, x, Atu, it):
-#     #     return self.prox_g(x - self.stepsize_2(it) * Atu, it)
-#     #
-#     # def dual_prox(self, Ax_cur, u, y, it):
-#     #     v = u + self.stepsize(it) / 2. * Ax_cur
-#     #     return v - self.stepsize(it) / 2. * self.data_fidelity.prox_norm(v / (self.stepsize(it) / 2.), y, self.lamb)
-#
-#
-#     def forward(self, pd_var, it, y, physics):
-#
-#         x, u = pd_var
-#
-#         x_ = self.primal_prox(x, physics.A_adjoint(u), it)
-#         Ax_cur = physics.A(2*x_ - x)
-#         u = self.dual_prox(Ax_cur, u, y, it)
-#
-#         pd_variable = (x_, u)
-#
-#         return pd_variable
-
-
-
         
 
 # def ADMM(self, y, physics, init=None):
