import torch
import deepinv as dinv
from torchvision import datasets, transforms

# base train dataset
transform_data = transforms.Compose([transforms.ToTensor()])

G = 1  # number of operators
max_datapoints = 1e7
num_workers = 0  # set to 0 if using cpu

# problem
<<<<<<< HEAD
problem = 'deblur'
dataset = 'MNIST'
=======
problem = 'denoising'
dataset = 'set3c'
>>>>>>> 3d24bbc6
dir = f'../datasets/{dataset}/{problem}/G{G}/'


if dataset == 'MNIST':
    data_train = datasets.MNIST(root='../datasets/', train=True, transform=transform_data, download=True)
    data_test = datasets.MNIST(root='../datasets/', train=False, transform=transform_data)

elif dataset == 'set3c':

    val_transform = transforms.Compose([
        transforms.ToTensor(),
    ])

    data_train = datasets.ImageFolder(root='../datasets/set3c/', transform=val_transform)
    data_test = datasets.ImageFolder(root='../datasets/set3c/', transform=val_transform)

elif dataset =='CelebA':
    data_train = datasets.CelebA(root='../datasets/', split='train', transform=transform_data, download=True)
    data_test = datasets.CelebA(root='../datasets/', split='test', transform=transform_data)

elif dataset =='FashionMNIST':
    data_train = datasets.FashionMNIST(root='../datasets/', train=True, transform=transform_data, download=True)
    data_test = datasets.FashionMNIST(root='../datasets/', train=False, transform=transform_data)

else :
    raise Exception("The dataset chosen doesn't exist")


x = data_train[0]
im_size = x[0].shape if isinstance(x, list) or isinstance(x, tuple) else x.shape

physics = []
for g in range(G):
    if problem == 'CS':
        p = dinv.physics.CompressedSensing(m=300, img_shape=im_size, device=dinv.device)
    elif problem == 'onebitCS':
        p = dinv.physics.CompressedSensing(m=300, img_shape=im_size, device=dinv.device)
        p.sensor_model = lambda x: torch.sign(x)
    elif problem == 'inpainting':
        p = dinv.physics.Inpainting(tensor_size=im_size, mask=.5, device=dinv.device)
    elif problem == 'blind_deblur': # TODO
        p = dinv.physics.BlindBlur(kernel_size=11)
    elif problem == 'super_resolution':
        p = dinv.physics.Downsampling(factor=4)
    elif problem == 'denoising':
        p = dinv.physics.Denoising()
    elif problem == 'CT': # TODO
        p = dinv.physics.CT(img_width=im_size[-1], views=30)
    elif problem == 'deblur':
        p = dinv.physics.Blur(dinv.physics.blur.gaussian_blur(sigma=(2, .1), angle=45.), device=dinv.device)
    else:
        raise Exception("The inverse problem chosen doesn't exist")

    p.noise_model = dinv.physics.GaussianNoise(sigma=.1)
    physics.append(p)

# generate paired dataset
dinv.datasets.generate_dataset(train_dataset=data_train, test_dataset=data_test,
                               physics=physics, device=dinv.device, save_dir=dir, max_datapoints=max_datapoints,
                               num_workers=num_workers)<|MERGE_RESOLUTION|>--- conflicted
+++ resolved
@@ -10,13 +10,8 @@
 num_workers = 0  # set to 0 if using cpu
 
 # problem
-<<<<<<< HEAD
-problem = 'deblur'
-dataset = 'MNIST'
-=======
 problem = 'denoising'
 dataset = 'set3c'
->>>>>>> 3d24bbc6
 dir = f'../datasets/{dataset}/{problem}/G{G}/'
 
 
